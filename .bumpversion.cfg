[bumpversion]
<<<<<<< HEAD
current_version = 0.8.0
=======
current_version = 0.9.0
commit = True
tag = True
>>>>>>> 928536a1

[bumpversion:file:setup.py]

[bumpversion:file:datatools/__init__.py]<|MERGE_RESOLUTION|>--- conflicted
+++ resolved
@@ -1,11 +1,8 @@
 [bumpversion]
-<<<<<<< HEAD
-current_version = 0.8.0
-=======
 current_version = 0.9.0
 commit = True
 tag = True
->>>>>>> 928536a1
+
 
 [bumpversion:file:setup.py]
 
