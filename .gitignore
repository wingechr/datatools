# Byte-compiled / optimized / DLL files
__pycache__
*.py[cod]
*$py.class

# Python
*.egg-info

# IDE
<<<<<<< HEAD
**/.idea
**/.vscode
**/.spyderproject
**/.spyproject

=======
.idea
.vscode
.spyderproject
.spyproject
*.code-workspace

# Scons
.sconsign.dblite

# Environments
env
.env
venv
.venv
node_modules
.tox

# Excel
~*

# build dirs
temp
temp
>>>>>>> 7bbca0a3
build
dist<|MERGE_RESOLUTION|>--- conflicted
+++ resolved
@@ -7,13 +7,6 @@
 *.egg-info
 
 # IDE
-<<<<<<< HEAD
-**/.idea
-**/.vscode
-**/.spyderproject
-**/.spyproject
-
-=======
 .idea
 .vscode
 .spyderproject
@@ -36,7 +29,5 @@
 
 # build dirs
 temp
-temp
->>>>>>> 7bbca0a3
 build
 dist