<<<<<<< HEAD
__version__ = "0.0.1"

from . import exceptions, location, utils

__all__ = ["utils", "exceptions", "location"]
=======
__version__ = "0.0.0"
__app_name__ = "datatools"
__all__ = ["get_resource_handler"]

from .classes import get_resource_handler
>>>>>>> 0169d358
<|MERGE_RESOLUTION|>--- conflicted
+++ resolved
@@ -1,13 +1,5 @@
-<<<<<<< HEAD
-__version__ = "0.0.1"
-
-from . import exceptions, location, utils
-
-__all__ = ["utils", "exceptions", "location"]
-=======
 __version__ = "0.0.0"
 __app_name__ = "datatools"
 __all__ = ["get_resource_handler"]
 
-from .classes import get_resource_handler
->>>>>>> 0169d358
+from .classes import get_resource_handler