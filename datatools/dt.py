"""

"""
import hashlib
import json
import logging
import os
import re
import socket
import subprocess as sp
import sys
from argparse import ArgumentParser
from contextlib import ExitStack
from http import HTTPStatus
from io import BytesIO
from tempfile import TemporaryDirectory
from time import sleep
from typing import Tuple
from urllib.parse import parse_qs, quote
from wsgiref.simple_server import make_server

import jsonpath_ng as jp
import requests as req

# logging.basicConfig(
#    format="[%(asctime)s %(levelname)7s] %(message)s",
#    datefmt="%Y-%m-%d %H:%M:%S",
#    level=logging.DEBUG,
# )


def get_free_port():
    sock = socket.socket()
    sock.bind(("", 0))
    return sock.getsockname()[1]


def wait_for_port(port, timeout_s=30):
    sock = socket.socket(socket.AF_INET)
    time_wait_total_s = 0
    time_wait_step_s = 0.1
    while True:
        try:
            sock.connect(("", port))
            break
        except Exception:
            sleep(time_wait_step_s)
            time_wait_total_s += time_wait_step_s
            if timeout_s is not None and time_wait_total_s >= timeout_s:
                raise

    sock.close()


class Main(ExitStack):
    def __init__(self, location=".data") -> None:
        # decide if remote or local
        self.is_remote = bool(re.match("http[s]?://", location, re.IGNORECASE))
        self.location = location

        ExitStack.__init__(self)

    def get_path(self, dest):
        path = dest
        path = path.replace("\\", "/")
        path = path.split("/")
        path = [quote(x) for x in path]
        path = "/".join(path)
        path = path.strip("/")
        if not path:
            raise ValueError(path)
        return path

    def load_resource(self, source) -> Tuple[bytes, str, object]:
        metadata = {}
        dest = None
        if not source or source == "-":
            data = sys.stdin.buffer.read()
        else:
            logging.info(f"read from {source}")
            with open(source, "rb") as file:
                data = file.read()
            dest = source
        # TODO: http, ...

        return data, dest, metadata

    def write_resource(self, bdata, destination=None):
        if not destination or destination == "-":
            logging.info("write to stdout")
            destination = sys.stdout.buffer
        else:
            logging.info(f"write to {destination}")
            # assert not os.path.exists(destination)
            os.makedirs(os.path.dirname(destination), exist_ok=True)
            destination = self.enter_context(open(destination, "wb"))
        destination.write(bdata)
        destination.close()

    def serve(self, port: int, application) -> None:
        server = make_server("", port, application)
        logging.info(server.server_address)
        server = self.enter_context(server)
        server.serve_forever()

    def exists(self, source: str) -> str:
        pass

    def load(self, source: str) -> bytes:
        if self.is_remote:
            url = self.location + "/data/" + source
            res = req.request(method="GET", url=url)
            res.raise_for_status()
            bdata = res.content

        else:
            source = self.location + "/" + source
            bdata, _dest, _metadata = self.load_resource(source)

        return bdata

    def save(
        self,
        source: str | bytes,
        dest: str = None,
        hash_method: str = "md5",
        metadata: dict = None,
    ) -> str:
        metadata = metadata or {}

        if isinstance(source, str):
            _bdata, _path, _metadata = self.load_resource(source)
            _metadata.update(metadata)
            _path = dest or _path
            return self.save(
                source=_bdata,
                dest=_path,
                hash_method=hash_method,
                metadata=_metadata,
            )
        if isinstance(source, bytes):
            source = BytesIO(source)

        # assert now that data is bytes buffer / file
        bdata = source.read()

        if self.is_remote:
            if dest:
                url = self.location + "/data/" + dest
                res = req.request(method="PUT", url=url, data=bdata)
            else:
                url = self.location + "/data"
                res = req.request(method="POST", url=url, data=bdata)

            if not res.ok:
                raise Exception(res.json())

            res = res.json()
            path = res["path"]

        else:
            hashsum = getattr(hashlib, hash_method)(bdata).hexdigest()

            if dest:
                path = self.get_path(dest)
            else:
                path = f"hash/{hash_method}/{hashsum}"

            metadata["hash"] = f"{hash_method}:{hashsum}"

            logging.info(f"saving {len(bdata)} bytes to {path}")

            destination = self.location + "/" + path
            self.write_resource(bdata, destination=destination)

            for k, v in metadata.items():
                self.meta_save(path, k, v)

        return path

    def meta_save(self, source, key, value):
        logging.info(f"saving metadata {source}: {key} = {value}")
        if self.is_remote:
            url = self.location + "/metadata/" + source
            res = req.request(method="PATCH", url=url, json=value, params={"key": key})
            res.raise_for_status()
        else:
            jp_expr = jp.parse(key)

            metadata_file = self.location + "/" + source + ".metadata.json"
            if os.path.isfile(metadata_file):
                with open(metadata_file, "rb") as file:
                    metadata = json.load(file)
            else:
                metadata = {}

            jp_expr.update_or_create(metadata, value)

            metadatas = json.dumps(metadata, indent=4, ensure_ascii=False)
            metadatab = metadatas.encode()
            os.makedirs(os.path.dirname(metadata_file), exist_ok=True)
            with open(metadata_file, "wb") as file:
                file.write(metadatab)

    def meta_load(self, source, key=None):
        if not key:
            key = "$"  # root
        logging.info(f"loading metadata {source}: {key}")

        if self.is_remote:
            url = self.location + "/metadata/" + source
            res = req.request(method="GET", url=url, params={"key": key})
            res.raise_for_status()

            value = res.json()
        else:
            jp_expr = jp.parse(key)

            metadata_file = self.location + "/" + source + ".metadata.json"
            if os.path.isfile(metadata_file):
                with open(metadata_file, "rb") as file:
                    metadata = json.load(file)
            else:
                metadata = {}

            match = jp_expr.find(metadata)

            if not match:
                value = None
            elif len(match) > 1:
                logging.warning("multiple matches")  # TODO
            value = match[0].value

        return value


if __name__ == "__main__":
    ap = ArgumentParser()
    ap.add_argument(
        "cmd",
        choices=["test", "serve", "exists", "save", "load", "meta-set", "meta-get"],
    )
    ap.add_argument("--location", default=".data")
    ap.add_argument("--port", type=int, default=80)
    ap.add_argument("--hash-method", choices=["md5", "sha256"], default="md5")
    ap.add_argument("source", nargs="?")
    ap.add_argument("destination", nargs="?")
    ap.add_argument("value", nargs="?")

    kwargs = vars(ap.parse_args())
    if kwargs["cmd"] == "test":
        port = get_free_port()

        # local test
        with TemporaryDirectory() as location:
            with Main(location=location) as main:
                data_in = b"test"
                d_id = main.save(source=data_in)
                logging.info(d_id)
                data_out = main.load(d_id)
                logging.info(data_out)
                assert data_in == data_out

                d_id = "test/file.txt"
                d_id = main.save(source=data_in, dest=d_id)
                data_out = main.load(d_id)
                logging.info(data_out)
                assert data_in == data_out

                data_in = [1, 2]
                key = "a.x.y"
                main.meta_save(source=d_id, key=key, value=data_in)
                data_out = main.meta_load(source=d_id, key=key)
                logging.info(data_out)
                assert data_in == data_out

                data_out = main.meta_load(source=d_id)
                logging.info(data_out)
        # CLI
        with TemporaryDirectory() as location:

            def run_cmd(args, binput=None):
                cmd_args = ["python", __file__, "--location", location] + list(args)
                proc = sp.Popen(
                    cmd_args,
                    stdout=sp.PIPE,
                    stderr=sp.PIPE,
                    stdin=sp.PIPE if binput else None,
                )
                out, _err = proc.communicate(input=binput)
                if proc.returncode:
                    raise Exception(_err.decode())
                return out

            data_in = b"test"
            # remove newline from print
            d_id = run_cmd(["save", "-"], data_in).decode().rstrip()
            logging.info(d_id)

            data_out = run_cmd(["load", d_id, "-"])
            logging.info(data_out)
            assert data_in == data_out

            d_id = "test/file.txt"
            # remove newline from print
            d_id = run_cmd(["save", "-", d_id], data_in).decode().rstrip()
            data_out = run_cmd(["load", d_id, "-"])
            logging.info(data_out)
            assert data_in == data_out

            data_in = [1, 2]
            key = "a.x.y"
            run_cmd(
                [
                    "meta-set",
                    d_id,
                    key,
                    json.dumps(data_in),
                ]
            )

            data_out = run_cmd(["meta-get", d_id, key])  # .decode().rstrip()
            logging.info(data_out)
            data_out = json.loads(data_out)
            logging.info(data_out)
            assert data_in == data_out

            data_out = run_cmd(["meta-get", d_id])  # .decode().rstrip()
            logging.info(data_out)

        # remote test
        with TemporaryDirectory() as location:
            # start server
            cmd_args = [
                "python",
                __file__,
                "serve",
                "--port",
                str(port),
                "--location",
                location,
            ]
            logging.info(cmd_args)
            proc = sp.Popen(cmd_args)

<<<<<<< HEAD
=======
            wait_for_port(port)

>>>>>>> 7ffc222d
            # remote test
            with Main(location=f"http://localhost:{port}") as main:
                data_in = b"test"
                d_id = main.save(source=data_in)
                logging.info(d_id)
                data_out = main.load(d_id)
                logging.info(data_out)
                assert data_in == data_out

                d_id = "test/file.txt"
                d_id = main.save(source=data_in, dest=d_id)

                data_out = main.load(d_id)
                logging.info(data_out)
                assert data_in == data_out

                data_in = [1, 2]
                key = "a.x.y"
                main.meta_save(source=d_id, key=key, value=data_in)
                data_out = main.meta_load(source=d_id, key=key)
                logging.info(data_out)
                assert data_in == data_out

                data_out = main.meta_load(source=d_id)
                logging.info(data_out)

            proc.kill()

    elif kwargs["cmd"] == "serve":
        with Main(location=kwargs["location"]) as main:

            def application(environ, start_response):
                method = environ["REQUEST_METHOD"].upper()
                path = environ["PATH_INFO"]
                query = parse_qs(environ["QUERY_STRING"], strict_parsing=False)
                content_length = int(environ["CONTENT_LENGTH"] or "0")

                if method == "POST" and path == "/data":
                    input = environ["wsgi.input"]
                    # TODO: we would want to just pass
                    # input to main.save, but we need to specify the number of bytes
                    # in advance
                    bdata = input.read(content_length)
                    path = main.save(source=bdata)

                    result = {"path": path}
                    result = json.dumps(result).encode()
                    status_code = 200
                elif method == "PUT" and path.startswith("/data/"):
                    lp = len("/data/")
                    path = path[lp:]  # remove left "/data/"
                    input = environ["wsgi.input"]
                    # TODO: we would want to just pass
                    # input to main.save, but we need to specify the number of bytes
                    # in advance
                    bdata = input.read(content_length)
                    path = main.save(source=bdata, dest=path)

                    result = {"path": path}
                    result = json.dumps(result).encode()
                    status_code = 200

                elif method == "GET" and path.startswith("/data/"):
                    lp = len("/data/")
                    path = path[lp:]  # remove left "/data/":
                    result = main.load(source=path)

                    status_code = 200
                elif method == "PATCH" and path.startswith("/metadata/"):
                    lp = len("/metadata/")
                    path = path[lp:]  # remove left "/data/"

                    key = query["key"][0]  # TODO validate for multiple

                    input = environ["wsgi.input"]
                    # TODO: we would want to just pass
                    # input to main.save, but we need to specify the number of bytes
                    # in advance
                    bdata = input.read(content_length)
                    value = json.loads(bdata.decode())  # todo use encoding encoding

                    main.meta_save(source=path, key=key, value=value)

                    result = b""
                    status_code = 200
                elif method == "GET" and path.startswith("/metadata/"):
                    lp = len("/metadata/")
                    path = path[lp:]  # remove left "/data/"
                    key = query.get("key", [None])[0]

                    res = main.meta_load(source=path, key=key)

                    result = json.dumps(res, indent=4, ensure_ascii=False).encode()
                    status_code = 200
                else:
                    status_code = 400
                    result = {"error": f"{method} {path}"}
                    result = json.dumps(result).encode()

                content_length_result = len(result)

                # TODO get other success codes
                status = "%s %s" % (status_code, HTTPStatus(status_code).phrase)

                output_content_type = ""

                response_headers = []
                response_headers += [
                    ("Content-type", output_content_type),
                    ("Content-Length", str(content_length_result)),
                ]

                start_response(status, response_headers)

                return [result]

            main.serve(port=kwargs["port"], application=application)
    else:
        with Main(location=kwargs["location"]) as main:

            def cli(cmd, kwargs):
                if cmd == "save":
                    path = main.save(
                        source=kwargs["source"],
                        dest=kwargs["destination"],
                        hash_method=kwargs["hash_method"],
                    )
                    print(path)
                elif cmd == "load":
                    bdata = main.load(source=kwargs["source"])
                    main.write_resource(bdata, destination=kwargs["destination"])
                elif cmd == "meta-get":
                    res = main.meta_load(
                        source=kwargs["source"], key=kwargs["destination"]
                    )
                    res = json.dumps(res, indent=4, ensure_ascii=False)
                    print(res)
                elif cmd == "meta-set":
                    try:
                        value = json.loads(kwargs["value"])
                    except Exception:
                        value = kwargs["value"]
                    main.meta_save(
                        source=kwargs["source"],
                        key=kwargs["destination"],
                        value=value,
                    )
                elif cmd == "exists":
                    res = main.exists(source=kwargs["source"])
                    print(res)
                    if not res:
                        sys.exit(1)
                else:
                    raise NotImplementedError(cmd)

            cli(kwargs["cmd"], kwargs)<|MERGE_RESOLUTION|>--- conflicted
+++ resolved
@@ -343,11 +343,8 @@
             logging.info(cmd_args)
             proc = sp.Popen(cmd_args)
 
-<<<<<<< HEAD
-=======
             wait_for_port(port)
 
->>>>>>> 7ffc222d
             # remote test
             with Main(location=f"http://localhost:{port}") as main:
                 data_in = b"test"
