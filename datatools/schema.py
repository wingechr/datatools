--- conflicted
+++ resolved
@@ -1,24 +1,17 @@
 import datetime
 import json
-<<<<<<< HEAD
-from typing import Union
-=======
 import math
 import re
 from collections import Counter
 from decimal import Decimal
 from typing import Iterable, List, Tuple, Union
->>>>>>> 928536a1
 
 import frictionless
 import frictionless as fl
 import genson
 import jsonschema
-<<<<<<< HEAD
 import pandas as pd
-=======
 import sqlalchemy as sa
->>>>>>> 928536a1
 
 from . import storage
 from .exceptions import SchemaError, ValidationError
@@ -160,10 +153,6 @@
 
 
 class DataFrame:
-    pass
-
-
-class SchemaError(Exception):
     pass
 
 
